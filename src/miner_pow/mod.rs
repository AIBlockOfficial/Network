pub mod cpu;
pub mod opengl;
pub mod vulkan;

use std::fmt;
use std::fmt::Debug;
use std::ops::RangeInclusive;
use std::sync::{Arc, Mutex, OnceLock};
use std::sync::atomic::{AtomicBool, Ordering};
use std::time::{Duration, Instant};
use tracing::{debug, info, warn};
use tw_chain::primitives::block::BlockHeader;
use crate::asert::CompactTarget;
use crate::constants::{ADDRESS_POW_NONCE_LEN, MINING_DIFFICULTY, POW_NONCE_MAX_LEN};
use crate::interfaces::ProofOfWork;
use crate::miner_pow::cpu::CpuMiner;
use crate::utils::{all_byte_strings, split_range_into_blocks, UnitsPrefixed};

pub const SHA3_256_BYTES: usize = 32;
pub const BLOCK_HEADER_MAX_BYTES: usize = 1024;

/// A difficulty requirement for a proof-of-work object.
#[derive(Clone, Eq, PartialEq, Debug)]
pub enum PoWDifficulty {
    /// Indicates that the object's hash should start with a fixed number of leading zero bytes.
    LeadingZeroBytes {
        /// The number of zero bytes which the object's hash must start with.
        leading_zeroes: usize,
    },
    /// Indicates that the object's hash is irrelevant; any hash would meet the difficulty
    /// requirements.
    TargetHashAlwaysPass,
    /// Indicates that the object's hash must be lexicographically less than or equal to the given
    /// target hash threshold.
    TargetHash {
        /// The target hash threshold which the object's hash must be lexicographically less than
        /// or equal to.
        target_hash: [u8; SHA3_256_BYTES],
    },
}

impl PoWDifficulty {
    /// Checks if the given hash meets this difficulty requirement.
    ///
    /// ### Arguments
    ///
    /// * `hash` - the hash to check
    pub fn check_hash(&self, hash: &[u8; SHA3_256_BYTES]) -> bool {
        match self {
            PoWDifficulty::TargetHashAlwaysPass => true,
            PoWDifficulty::LeadingZeroBytes { leading_zeroes } =>
                *leading_zeroes <= hash.len() && hash[..*leading_zeroes].iter().all(|b| *b == 0),
            PoWDifficulty::TargetHash { target_hash } =>
                hash <= target_hash,
        }
    }
}

/// An error relating to an invalid nonce value.
#[derive(Clone, Eq, PartialEq, Debug)]
pub enum PoWError {
    /// Indicates that an invalid nonce length was provided.
    NonceLength {
        /// The provided nonce length
        nonce_length: usize,
        /// The permitted nonce lengths
        permitted_lengths: RangeInclusive<usize>,
    },
    /// Indicates that a block header contained an invalid serialized difficulty requirement.
    DifficultyLength {
        /// The length of the serialized difficulty requirement.
        difficulty_length: usize,
    },
}

impl std::error::Error for PoWError {}

impl fmt::Display for PoWError {
    fn fmt(&self, f: &mut fmt::Formatter) -> fmt::Result {
        match self {
            Self::NonceLength { nonce_length, permitted_lengths } =>
                write!(f, "The provided nonce length {} is invalid (should be in range {}..={})",
                       nonce_length, permitted_lengths.start(), permitted_lengths.end()),
            Self::DifficultyLength { difficulty_length } =>
                write!(f, "Block header contains difficulty with invalid length: {}",
                       difficulty_length),
        }
    }
}

fn find_nonce_location<T: PoWObject + serde::Serialize>(
    object: &T,
    nonce_length: usize,
) -> Result<(Box<[u8]>, Box<[u8]>), PoWError> {
    if !<T as PoWObject>::permitted_nonce_lengths().contains(&nonce_length) {
        return Err(PoWError::NonceLength {
            nonce_length,
            permitted_lengths: <T as PoWObject>::permitted_nonce_lengths(),
        });
    }

    assert_ne!(nonce_length, 0, "nonce_length may not be 0!");

    let mut object = object.clone();

    let nonce_00 = vec![0x00u8; nonce_length];
    let nonce_ff = vec![0xFFu8; nonce_length];

    object.set_nonce(nonce_00.clone()).unwrap();
    let serialized_00 = bincode::serialize(&object).unwrap();
    object.set_nonce(nonce_ff.clone()).unwrap();
    let serialized_ff = bincode::serialize(&object).unwrap();

    assert_ne!(serialized_00, serialized_ff,
               "changing the nonce didn't affect the serialized object?!?");
    assert_eq!(serialized_00.len(), serialized_ff.len(),
               "changing the nonce affected the object's serialized length?!?");

    // find the index at which the two headers differ
    let nonce_offset = (0..serialized_00.len())
        .find(|offset| serialized_00[*offset] != serialized_ff[*offset])
        .expect("the serialized objects are not equal, but are equal at every index?!?");

    assert_eq!(&serialized_00.as_slice()[nonce_offset..nonce_offset + 4], nonce_00.as_slice(),
               "serialized object with nonce 0x00000000 has different bytes at presumed nonce offset!");
    assert_eq!(&serialized_ff.as_slice()[nonce_offset..nonce_offset + 4], nonce_ff.as_slice(),
               "serialized object with nonce 0xFFFFFFFF has different bytes at presumed nonce offset!");

    let leading_bytes = serialized_00[..nonce_offset].into();
    let trailing_bytes = serialized_00[nonce_offset + nonce_length..].into();
    Ok((leading_bytes, trailing_bytes))
}

fn expand_compact_target_difficulty(compact_target: CompactTarget) -> Option<[u8; SHA3_256_BYTES]> {
    let expanded_target = compact_target.expand_integer();
    let byte_digits: Vec<u8> = expanded_target.to_digits(rug::integer::Order::MsfBe);
    if byte_digits.len() > SHA3_256_BYTES {
        // The target value is higher than the largest possible SHA3-256 hash.
        return None;
    }

    // Pad the target hash with leading zeroes to make it exactly SHA3_256_BYTES bytes long.
    let mut result = [0u8; SHA3_256_BYTES];
    result[SHA3_256_BYTES - byte_digits.len()..].copy_from_slice(&byte_digits);

    assert_eq!(expanded_target, rug::Integer::from_digits(&result, rug::integer::Order::MsfBe));

    Some(result)
}

/// An object which contains a nonce and can therefore be mined.
pub trait PoWObject : Clone {
    /// Gets a range containing all nonce lengths permitted by this object.
    fn permitted_nonce_lengths() -> RangeInclusive<usize>;

    /// Sets this object's nonce to the given value.
    ///
    /// ### Arguments
    ///
    /// * `nonce`  - the nonce which the cloned object should contain
    fn set_nonce(&mut self, nonce: Vec<u8>) -> Result<(), PoWError>;

    /// Gets a reference to this object's nonce.
    fn get_nonce(&self) -> &[u8];

    /// Gets the difficulty requirements for mining this object.
    fn pow_difficulty(&self) -> Result<PoWDifficulty, PoWError>;

    /// Gets the leading and trailing bytes for this object.
    ///
    /// These bytes are concatenated with a nonce of the given length in the middle while mining.
    ///
    /// ### Arguments
    ///
    /// * `nonce_length`  - The length (in bytes) of the nonce to be inserted between the leading
    ///                     and trailing bytes
    fn get_leading_and_trailing_bytes_for_mine(
        &self,
        nonce_length: usize,
    ) -> Result<(Box<[u8]>, Box<[u8]>), PoWError>;
}

impl PoWObject for BlockHeader {
    fn permitted_nonce_lengths() -> RangeInclusive<usize> {
        1..=POW_NONCE_MAX_LEN
    }

    fn set_nonce(&mut self, nonce: Vec<u8>) -> Result<(), PoWError> {
        if Self::permitted_nonce_lengths().contains(&nonce.len()) {
            self.nonce_and_mining_tx_hash.0 = nonce;
            Ok(())
        } else {
            Err(PoWError::NonceLength {
                nonce_length: nonce.len(),
                permitted_lengths: Self::permitted_nonce_lengths(),
            })
        }
    }

    fn get_nonce(&self) -> &[u8] {
        &self.nonce_and_mining_tx_hash.0
    }

    fn pow_difficulty(&self) -> Result<PoWDifficulty, PoWError> {
        if self.difficulty.is_empty() {
            // There is no difficulty function enabled
            return Ok(PoWDifficulty::LeadingZeroBytes {
                leading_zeroes: MINING_DIFFICULTY,
            });
        }

        // Decode the difficulty bytes into a CompactTarget and then expand that into a target
        // hash threshold.
        let compact_target = CompactTarget::try_from_slice(&self.difficulty)
            .ok_or_else(|| PoWError::DifficultyLength {
                difficulty_length: self.difficulty.len(),
            })?;

        match expand_compact_target_difficulty(compact_target) {
            // The target value is higher than the largest possible SHA3-256 hash.
            None => Ok(PoWDifficulty::TargetHashAlwaysPass),
            Some(target_hash) => Ok(PoWDifficulty::TargetHash { target_hash }),
        }
    }

    fn get_leading_and_trailing_bytes_for_mine(
        &self,
        nonce_length: usize,
    ) -> Result<(Box<[u8]>, Box<[u8]>), PoWError> {
        find_nonce_location(self, nonce_length)
    }
}

impl PoWObject for ProofOfWork {
    fn permitted_nonce_lengths() -> RangeInclusive<usize> {
        ADDRESS_POW_NONCE_LEN..=ADDRESS_POW_NONCE_LEN
    }

    fn set_nonce(&mut self, nonce: Vec<u8>) -> Result<(), PoWError> {
        if Self::permitted_nonce_lengths().contains(&nonce.len()) {
            self.nonce = nonce;
            Ok(())
        } else {
            Err(PoWError::NonceLength {
                nonce_length: nonce.len(),
                permitted_lengths: Self::permitted_nonce_lengths(),
            })
        }
    }

    fn get_nonce(&self) -> &[u8] {
        &self.nonce
    }

    fn pow_difficulty(&self) -> Result<PoWDifficulty, PoWError> {
        // see utils::validate_pow_for_address()
        Ok(PoWDifficulty::LeadingZeroBytes {
            leading_zeroes: MINING_DIFFICULTY,
        })
    }

    fn get_leading_and_trailing_bytes_for_mine(
        &self,
        nonce_length: usize,
    ) -> Result<(Box<[u8]>, Box<[u8]>), PoWError> {
        find_nonce_location(self, nonce_length)
    }
}

/// A response from a mining operation which didn't encounter any errors.
#[derive(Clone, Eq, PartialEq, Ord, PartialOrd, Hash, Debug)]
pub enum MineResult {
    /// Indicates that a valid Proof-of-Work was found for the block.
    FoundNonce {
        /// The found nonce which meets the block's difficulty requirements.
        nonce: Vec<u8>,
    },
    /// Indicates that despite testing all possible nonce values, the miner was unable to find a
    /// nonce which could meet the block's difficulty requirements.
    Exhausted,
    /// Indicates that the miner terminated prematurely because it received an interrupt request.
    TerminateRequested,
    /// Indicates that the miner terminated prematurely because it reached the timeout duration
    /// without finding a valid nonce.
    TimeoutReached,
}

/// Statistics indicating current mining performance.
#[derive(Copy, Clone, Eq, PartialEq, Ord, PartialOrd, Hash, Debug, Default)]
pub struct MinerStatistics {
    pub total_computed_hashes: u128,
    pub total_mining_duration: Duration,
}

impl MinerStatistics {
    /// Updates these statistics with the given data from a completed mining round.
    ///
    /// ### Arguments
    ///
    /// * `computed_hashes`  - The number of hashes computed in this mining round
    /// * `duration`         - How long it took to compute the indicated number of hashes
    pub fn update_immediate(&mut self, computed_hashes: u128, duration: Duration) {
        (self.total_computed_hashes, self.total_mining_duration) = (
            self.total_computed_hashes.checked_add(computed_hashes).unwrap(),
            self.total_mining_duration.checked_add(duration).unwrap(),
        );
    }

    /// Gets a handle to update these statistics safely, even in the event of an error.
    pub fn update_safe(&mut self) -> MinerStatisticsUpdater {
        MinerStatisticsUpdater {
            statistics: self,
            computed_hashes: 0,
            start_time: Instant::now(),
        }
    }

    /// Gets a human-readable indication of the current mining hash rate.
    pub fn hash_rate_units(&self) -> UnitsPrefixed {
        UnitsPrefixed {
            value: self.total_computed_hashes as f64,
            unit_name: "H",
            duration: Some(self.total_mining_duration),
        }
    }
}

/// A handle for eventually and safely updating a `MinerStatistics`.
pub struct MinerStatisticsUpdater<'a> {
    statistics: &'a mut MinerStatistics,
    computed_hashes: u128,
    start_time: Instant,
}

impl<'a> MinerStatisticsUpdater<'a> {
    pub fn computed_hashes(&mut self, count: u128) {
        self.computed_hashes += count;
    }
}

impl<'a> Drop for MinerStatisticsUpdater<'a> {
    fn drop(&mut self) {
        self.statistics.update_immediate(self.computed_hashes, self.start_time.elapsed())
    }
}

impl fmt::Display for MinerStatistics {
    fn fmt(&self, f: &mut fmt::Formatter) -> fmt::Result {
        write!(f, "Computed {} hashes in {:.3}s, speed: {:.3}",
               self.total_computed_hashes,
               self.total_mining_duration.as_secs_f64(),
               self.hash_rate_units())
    }
}

/// An error which is thrown by a miner.
#[derive(Debug)]
pub enum MineError {
    GetDifficulty(PoWError),
    GetLeadingTrailingBytes(PoWError),
    Wrapped(Box<dyn std::error::Error>),
}

impl MineError {
    pub fn wrap<E: std::error::Error + 'static>(value: E) -> Self {
        Self::Wrapped(Box::new(value))
    }
}

impl std::error::Error for MineError {}

impl fmt::Display for MineError {
    fn fmt(&self, f: &mut fmt::Formatter) -> fmt::Result {
        match self {
            Self::GetDifficulty(cause) =>
                write!(f, "Unable to determine PoW difficulty: {}", cause),
            Self::GetLeadingTrailingBytes(cause) =>
                write!(f, "Unable to get leading and trailing bytes for PoW object: {}", cause),
            Self::Wrapped(cause) =>
                write!(f, "An error occurred while mining: {}", cause),
        }
    }
}

pub trait SHA3_256PoWMiner: Debug {
    /// Returns true if this miner is hardware-accelerated.
    fn is_hw_accelerated(&self) -> bool;

    /// Returns the recommended minimum number of nonces which this implementation should compute
    /// at a time. Calling `generate_pow_block_internal` with a `nonce_count` smaller than this
    /// will likely cause the implementation's overhead to exceed any potential performance
    /// advantages.
    fn min_nonce_count(&self) -> u32;

    /// Returns the recommended number of nonces to test at a time.
    ///
    /// The number is implementation-defined, but should be a value which results in minimal
    /// overhead while also preventing unnecessarily long wait times from a single mining
    /// iteration.
    fn nonce_peel_amount(&self) -> u32;

    /// Tries to generate a Proof-of-Work for the given bytes.
    ///
    /// This will try to generate a Proof-of-Work by inserting 4-byte (32-bit) nonces (in
    /// little-endian encoding) between the given leading and trailing byte sequences and hashing
    /// the result. It will return the first nonce which met the given difficulty requirements, or
    /// `None` if none of the nonces could meet the difficulty requirements.
    ///
    /// ### Arguments
    ///
    /// * `leading_bytes`     - The bytes to hash before the 4-byte nonce
    /// * `trailing_bytes`    - The bytes to after the 4-byte nonce
    /// * `difficulty`        - The difficulty requirements
    /// * `first_nonce`       - The first nonce to test
    /// * `nonce_count`       - The number of nonces to test
    /// * `statistics`        - A `MinerStatistics` instance to be updated with information
    ///                         about the mining progress
    fn generate_pow_internal(
        &mut self,
        leading_bytes: &[u8],
        trailing_bytes: &[u8],
        difficulty: &PoWDifficulty,
        first_nonce: u32,
        nonce_count: u32,
        statistics: &mut MinerStatistics,
    ) -> Result<Option<u32>, MineError>;
}

/// Tries to generate a Proof-of-Work for the given object.
///
/// This will try to generate a Proof-of-Work by inserting nonces between the given leading and
/// trailing byte sequences and hashing the result. It will return the first nonce which met the
/// given difficulty requirements, or `None` if none of the nonces could meet the object's
/// difficulty requirements.
///
/// ### Arguments
///
/// * `object`           - The object to be mined
/// * `statistics`       - A `MinerStatistics` instance to be updated with information
///                        about the mining progress
/// * `terminate_flag`   - If set, this is a reference to an externally mutable boolean flag.
///                        Setting the value to `true` will signal the miner to stop.
/// * `timeout_duration` - If set, this is the maximum duration which the miner will run for.
///                        The miner will stop after approximately this duration, regardless
///                        of whether a result was found.
pub fn generate_pow<O: PoWObject>(
    miner: &mut dyn SHA3_256PoWMiner,
    object: &O,
    statistics: &mut MinerStatistics,
    terminate_flag: Option<Arc<AtomicBool>>,
    timeout_duration: Option<Duration>,
) -> Result<MineResult, MineError> {
    let total_start_time = Instant::now();

    let difficulty = object.pow_difficulty().map_err(MineError::GetDifficulty)?;
    let peel_amount = miner.nonce_peel_amount();

    // Try to generate nonces of every length
    for nonce_length in <O as PoWObject>::permitted_nonce_lengths() {
        if nonce_length < std::mem::size_of::<u32>() {
            // SHA3_256PoWMiner only supports inserting exactly 4 bytes of nonce between objects,
            // so we'll skip all nonce lengths lower than 4
            continue;
        }

        // Precompute the leading and trailing bytes for the object assuming a `nonce_length`-byte
        // nonce.
        let (leading_bytes, trailing_bytes) =
            object.get_leading_and_trailing_bytes_for_mine(nonce_length)
                .map_err(MineError::GetLeadingTrailingBytes)?;

        // Since SHA3_256PoWMiner always inserts exactly 4 bytes of nonce, we'll need to provide
        // an additional `nonce_length - 4` bytes so that the resulting nonce does end up being
        // exactly `nonce_length` bytes long.
        for nonce_supplement in all_byte_strings(nonce_length - std::mem::size_of::<u32>()) {
            // In theory, it shouldn't really matter whether we put the nonce supplement before
            // or after the 4-byte nonce inserted by the miner, but the miner implementation may
            // prefer the leading/trailing bytes to be aligned on some boundary? That's a potential
            // optimization for The Future(tm).
            // For now, we'll always put the nonce supplement after the 4-byte nonce.
            let leading_bytes = &leading_bytes;
            let trailing_bytes = [nonce_supplement.as_ref(), trailing_bytes.as_ref()].concat();

            // Have the miner try `peel_amount` nonces at a time. This value should be chosen
            // appropriately so that mining doesn't take unnecessarily long, or cause other
            // undesirable side effects like locking up the GPU for so long that the desktop
            // environment crashes.
            for (first_nonce, nonce_count) in split_range_into_blocks(0, u32::MAX, peel_amount) {
                let result = miner.generate_pow_internal(
                    &leading_bytes,
                    &trailing_bytes,
                    &difficulty,
                    first_nonce,
                    nonce_count,
                    statistics,
                )?;

                info!("Mining statistics: {}", statistics);

                if let Some(nonce_4byte) = result {
                    let full_nonce = [&nonce_4byte.to_le_bytes(), nonce_supplement.as_ref()].concat();
                    info!("Miner found nonce: {:?}", full_nonce);
                    return Ok(MineResult::FoundNonce {
                        nonce: full_nonce,
                    });
                }

                // If a termination flag was provided and is set to true, stop mining now.
                if let Some(terminate_flag) = &terminate_flag {
                    if terminate_flag.load(Ordering::Acquire) {
                        debug!("Miner terminating after being requested to terminate");
                        return Ok(MineResult::TerminateRequested);
                    }
                }

                // If a timeout duration was provided and has been reached, stop mining now.
                if let Some(timeout_duration) = &timeout_duration {
                    let total_elapsed_time = total_start_time.elapsed();
                    if total_elapsed_time >= *timeout_duration {
                        debug!(
                            "Miner terminating after reaching timeout (timeout={}s, elapsed time={}s)",
                            timeout_duration.as_secs_f64(),
                            total_elapsed_time.as_secs_f64());
                        return Ok(MineResult::TimeoutReached);
                    }
                }
            }
        }
    }

    Ok(MineResult::Exhausted)
}

static OPENGL_ERRORED: OnceLock<()> = OnceLock::new();

/// Creates a miner.
///
/// ### Arguments
///
/// * `difficulty`  - An optional hint for the difficulty of the resource that will be mined, to
///                   help choose an optimal miner implementation.
pub fn create_any_miner(
    difficulty: Option<&PoWDifficulty>,
) -> Arc<Mutex<dyn SHA3_256PoWMiner>> {
    if let Some(difficulty) = difficulty {
        match difficulty {
            // If the difficulty is sufficiently low that the overhead of a GPU miner would make
            // things slower, don't bother!
            PoWDifficulty::TargetHashAlwaysPass |
            PoWDifficulty::LeadingZeroBytes { leading_zeroes: ..=1 } =>
                return Arc::new(Mutex::new(CpuMiner::new())),
            _ => (),
        }
    }

<<<<<<< HEAD
    match vulkan::VulkanMiner::new() {
        Ok(miner) => return Box::new(miner),
        Err(cause) => warn!("Failed to create Vulkan miner: {cause}"),
    };

    match opengl::OpenGlMiner::new() {
        Ok(miner) => return Box::new(miner),
        Err(cause) => warn!("Failed to create OpenGL miner: {cause}"),
    };
=======
    if OPENGL_ERRORED.get().is_none() {
        // Previous attempts to create an OpenGL miner have succeeded, or we haven't tried yet
        match opengl::OpenGlMiner::new() {
            Ok(miner) => return Arc::new(Mutex::new(miner)),
            Err(cause) => {
                warn!("Failed to create OpenGL miner: {cause}");

                // Remember that OpenGL miner creation failed, so we don't keep trying over and over
                // on subsequent attempts.
                OPENGL_ERRORED.get_or_init(|| ());
            },
        };
    }
>>>>>>> 59762a8e

    Arc::new(Mutex::new(CpuMiner::new()))
}

#[cfg(test)]
pub(super) mod test {
    use crate::miner_pow::cpu::CpuMiner;
    use crate::miner_pow::opengl::OpenGlMiner;
    use crate::miner_pow::vulkan::VulkanMiner;
    use super::*;

    #[derive(Copy, Clone, Debug)]
    pub struct TestBlockMinerInternal {
        pub name: &'static str,
        pub difficulty: &'static [u8],
        pub expected_nonce: u32,
        pub max_nonce_count: u32,
        pub requires_hw_accel: (bool, bool),
    }

    impl TestBlockMinerInternal {
        const NO_DIFFICULTY: Self = Self {
            name: "NO_DIFFICULTY",
            difficulty: &[],
            expected_nonce: 455,
            max_nonce_count: 1024,
            requires_hw_accel: (false, false),
        };
        const THRESHOLD_EASY: Self = Self {
            name: "THRESHOLD_EASY",
            difficulty: b"\x22\x00\x00\x01",
            expected_nonce: 28,
            max_nonce_count: 1024,
            requires_hw_accel: (false, false),
        };
        const THRESHOLD_HARD: Self = Self {
            name: "THRESHOLD_HARD",
            difficulty: b"\x20\x00\x00\x01",
            expected_nonce: 4894069,
            max_nonce_count: 4900000,
            requires_hw_accel: (true, false),
        };
        const THRESHOLD_VERY_HARD: Self = Self {
            name: "THRESHOLD_VERY_HARD",
            difficulty: b"\x1f\x00\x00\xFF",
            expected_nonce: 14801080,
            max_nonce_count: 15000000,
            requires_hw_accel: (true, true),
        };

        pub const ALL_TEST: &'static [TestBlockMinerInternal] = &[
            Self::NO_DIFFICULTY,
            Self::THRESHOLD_EASY,
            Self::THRESHOLD_HARD,
            Self::THRESHOLD_VERY_HARD,
        ];

        pub const ALL_BENCH: &'static [TestBlockMinerInternal] = &[
            Self::NO_DIFFICULTY,
            Self::THRESHOLD_EASY,
            Self::THRESHOLD_HARD,
            Self::THRESHOLD_VERY_HARD,
        ];

        pub fn test_miner(&self, miner: &mut impl SHA3_256PoWMiner, is_bench: bool) {
            if !miner.is_hw_accelerated()
                && if is_bench { self.requires_hw_accel.1 } else { self.requires_hw_accel.0 } {
                println!("Skipping test case {} (too hard)", self.name);
                return;
            }

            let block_header = test_block_header(self.difficulty);

            let difficulty = block_header.pow_difficulty().expect(self.name);
            let (leading_bytes, trailing_bytes) =
                block_header.get_leading_and_trailing_bytes_for_mine(4)
                    .expect(self.name);

            let mut statistics = Default::default();
            assert_eq!(
                miner.generate_pow_internal(
                    &leading_bytes,
                    &trailing_bytes,
                    &difficulty,
                    0, self.max_nonce_count, &mut statistics,
                ).expect(self.name),
                Some(self.expected_nonce),
                "Test case {:?}", self);

            println!("Test case {} statistics: {}", self.name, statistics);
        }
    }

    pub const TEST_MINING_DIFFICULTY: &'static [u8] = b"\x22\x00\x00\x01";

    fn test_block_header(difficulty: &[u8]) -> BlockHeader {
        BlockHeader {
            version: 1337,
            bits: 10973,
            nonce_and_mining_tx_hash: (vec![], "abcde".to_string()),
            b_num: 2398927,
            timestamp: 29837637,
            difficulty: difficulty.to_vec(),
            seed_value: b"2983zuifsigezd".to_vec(),
            previous_hash: Some("jeff".to_string()),
            txs_merkle_root_and_hash: ("merkle_root".to_string(), "hash".to_string()),
        }
    }

    #[test]
    fn test_big_integer_behaves_as_expected() {
        use rug::Integer;
        use std::cmp::Ordering::{self, *};
        type DigestArr = [u8; SHA3_256_BYTES];

        fn to_int(digits: &[u8]) -> Integer {
            let res = Integer::from_digits(digits, rug::integer::Order::MsfBe);
            assert_eq!(res, Integer::from_digits(digits, rug::integer::Order::MsfLe));
            res
        }

        fn test(hash: &[u8], target: &[u8], order: Ordering) {
            let (hash, target) = (to_int(hash), to_int(target));
            assert_eq!(PartialOrd::partial_cmp(&hash, &target), Some(order),
                       "hash: {hash}, target: {target}");
        }

        test(b"\x00", b"\x00", Equal);
        test(b"\x02", b"\x00", Greater);
        test(b"\x02", b"\x80", Less);

        test(b"\x0201234567", b"\x8001234567", Less);
        test(b"\x8001234567", b"\x8001234567", Equal);
        test(b"01234567890abcde01234567890abcde", b"01234567890abcde01234567890abcde", Equal);
        test(b"01234567890abcde01234567890abcde", b"91234567890abcde01234567890abcde", Less);
        test(b"01234567890abcde01234567890abcde", b"01234567890abcde91234567890abcde", Less);
    }

    #[test]
    fn test_expand_compact_target_difficulty() {
        fn test_hex(compact_target: u32, target_hash_hex: Option<&str>) {
            let target_hash = expand_compact_target_difficulty(CompactTarget::from_array(compact_target.to_be_bytes()))
                .map(|h| hex::encode_upper(&h));
            assert_eq!(target_hash.as_ref().map(|s| s.as_str()), target_hash_hex,
                       "compact_target=0x{:08x}", compact_target)
        }

        test_hex(0x00000000, Some("0000000000000000000000000000000000000000000000000000000000000000"));
        test_hex(0x03000000, Some("0000000000000000000000000000000000000000000000000000000000000000"));
        test_hex(0xFF000000, Some("0000000000000000000000000000000000000000000000000000000000000000"));

        test_hex(0x03000001, Some("0000000000000000000000000000000000000000000000000000000000000001"));
        test_hex(0x037FFFFF, Some("00000000000000000000000000000000000000000000000000000000007FFFFF"));
        test_hex(0x03FFFFFF, Some("00000000000000000000000000000000000000000000000000000000007FFFFF"));
        test_hex(0x02FFFFFF, Some("0000000000000000000000000000000000000000000000000000000000007FFF"));
        test_hex(0x01FFFFFF, Some("000000000000000000000000000000000000000000000000000000000000007F"));
        test_hex(0x00FFFFFF, Some("0000000000000000000000000000000000000000000000000000000000000000"));

        test_hex(0x22000001, Some("0100000000000000000000000000000000000000000000000000000000000000"));

        test_hex(0xFFFFFFFF, None);
    }

    #[test]
    fn verify_cpu() {
        let mut miner = CpuMiner::new();
        for case in TestBlockMinerInternal::ALL_TEST {
            case.test_miner(&mut miner, false);
        }
    }

    #[test]
    fn verify_opengl() {
        let mut miner = OpenGlMiner::new().unwrap();
        for case in TestBlockMinerInternal::ALL_TEST {
            case.test_miner(&mut miner, false);
        }
    }

    #[test]
    fn verify_vulkan() {
        let mut miner = VulkanMiner::new().unwrap();
        for case in TestBlockMinerInternal::ALL_TEST {
            case.test_miner(&mut miner, false);
        }
    }
}

// cargo bench --package aiblock_network --lib miner_pow::bench --features benchmark_miners -- --show-output --test
#[cfg(test)]
#[cfg(feature = "benchmark_miners")]
mod bench {
    use crate::miner_pow::cpu::CpuMiner;
    use crate::miner_pow::opengl::OpenGlMiner;
    use crate::miner_pow::vulkan::VulkanMiner;
    use super::*;
    use super::test::*;

    #[test]
    fn bench_cpu() {
        let mut miner = CpuMiner::new();
        for case in TestBlockMinerInternal::ALL_BENCH {
            case.test_miner(&mut miner, true);
        }
    }

    #[test]
    fn bench_opengl() {
        let mut miner = OpenGlMiner::new().unwrap();
        for case in TestBlockMinerInternal::ALL_BENCH {
            case.test_miner(&mut miner, true);
        }
    }

    #[test]
    fn bench_vulkan() {
        let mut miner = VulkanMiner::new().unwrap();
        for case in TestBlockMinerInternal::ALL_BENCH {
            case.test_miner(&mut miner, true);
        }
    }
}<|MERGE_RESOLUTION|>--- conflicted
+++ resolved
@@ -553,17 +553,11 @@
         }
     }
 
-<<<<<<< HEAD
     match vulkan::VulkanMiner::new() {
         Ok(miner) => return Box::new(miner),
         Err(cause) => warn!("Failed to create Vulkan miner: {cause}"),
     };
 
-    match opengl::OpenGlMiner::new() {
-        Ok(miner) => return Box::new(miner),
-        Err(cause) => warn!("Failed to create OpenGL miner: {cause}"),
-    };
-=======
     if OPENGL_ERRORED.get().is_none() {
         // Previous attempts to create an OpenGL miner have succeeded, or we haven't tried yet
         match opengl::OpenGlMiner::new() {
@@ -577,7 +571,6 @@
             },
         };
     }
->>>>>>> 59762a8e
 
     Arc::new(Mutex::new(CpuMiner::new()))
 }

<<<<<<< HEAD
FROM rust:1.79.0-slim-bullseye AS chef
=======
FROM --platform=$BUILDPLATFORM rust:1.76.0-slim-bullseye AS chef
>>>>>>> 09c557a5

RUN apt-get update && apt-get -y --no-install-recommends install git build-essential m4 llvm libclang-dev diffutils curl cmake libglfw3-dev libxrandr-dev libxinerama-dev libxcursor-dev libxi-dev python3
RUN cargo install cargo-chef 
WORKDIR /aiblock
ENV CARGO_TARGET_DIR=/aiblock

FROM chef AS planner

COPY . .
RUN cargo chef prepare --recipe-path recipe.json

FROM chef AS builder
COPY --from=planner /aiblock/recipe.json /aiblock/recipe.json 

ARG TARGETPLATFORM
ARG BUILDPLATFORM

RUN cargo chef cook --release --recipe-path /aiblock/recipe.json
COPY . .
RUN cargo build --release

# Use distroless
#FROM cgr.dev/chainguard/glibc-dynamic:latest
#
FROM rust:1.79.0-slim-bullseye
RUN apt-get update && apt-get -y --no-install-recommends install libclang-dev libxinerama-dev
#USER nonroot

# Set these in the environment to override [use once we have env vars available]
ARG NODE_TYPE_ARG="mempool"
ENV NODE_TYPE=$NODE_TYPE_ARG
ENV CONFIG="/etc/node_settings.toml"
ENV TLS_CONFIG="/etc/tls_certificates.json"
ENV INITIAL_BLOCK_CONFIG="/etc/initial_block.json"
ENV API_CONFIG="/etc/api_config.json"
ENV INITIAL_ISSUANCE="/etc/initial_issuance.json"
ENV API_USE_TLS="0"
ENV MEMPOOL_MINER_WHITELIST="/etc/mempool_miner_whitelist.json"
ENV RUST_LOG=info,debug

# Copy node bin
COPY --from=builder /aiblock/release/node /aiblock/aiblock
#COPY --from=builder /usr/lib/x86_64-linux-gnu/libX11.so.6 /usr/lib/x86_64-linux-gnu/libX11.so.6
#RUN cp  /aiblock/release/node /aiblock/aiblock

# Default config for the node
COPY .docker/conf/* /etc/.

ENTRYPOINT ["/aiblock/aiblock"]

CMD [$NODE_TYPE]

<|MERGE_RESOLUTION|>--- conflicted
+++ resolved
@@ -1,8 +1,4 @@
-<<<<<<< HEAD
-FROM rust:1.79.0-slim-bullseye AS chef
-=======
 FROM --platform=$BUILDPLATFORM rust:1.76.0-slim-bullseye AS chef
->>>>>>> 09c557a5
 
 RUN apt-get update && apt-get -y --no-install-recommends install git build-essential m4 llvm libclang-dev diffutils curl cmake libglfw3-dev libxrandr-dev libxinerama-dev libxcursor-dev libxi-dev python3
 RUN cargo install cargo-chef 

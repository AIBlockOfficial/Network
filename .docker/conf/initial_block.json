{
    "mempool_genesis_tx_in_comment": [
        "/// The TxIn content for genesis block.",
        "/// A marketing request: A quote from the the Magna Carta document, the 39th claim.",
        "/// This version was updated to be more inclusive."
    ],
<<<<<<< HEAD
    "mempool_genesis_tx_in": "+ (39) No person shall be seized or imprisoned, or stripped of their rights or possessions, or outlawed or exiled, or deprived of their standing in any way, nor will we proceed with force against them, or send others to do so, except by the lawful judgment of their equals or by the law of the land.",
    "mempool_seed_utxo": {
=======
    "treasury_supply": 90090000000000000,
    "compute_genesis_tx_in": "+ (39) No person shall be seized or imprisoned, or stripped of their rights or possessions, or outlawed or exiled, or deprived of their standing in any way, nor will we proceed with force against them, or send others to do so, except by the lawful judgment of their equals or by the law of the land.",
    "compute_seed_utxo": {
>>>>>>> 86d7d3f7
        "000000": [
            {
                "public_key": "c111594923b43ddceb8031a5ac3dceeaba566dea24aa6119b62dcefb02ace5b8",
                "amount": 72072000000,
                "locktime": 0
            },
            {
                "public_key": "c111594923b43ddceb8031a5ac3dceeaba566dea24aa6119b62dcefb02ace5b8",
                "amount": 72072000000,
                "locktime": 1
            },
            {
                "public_key": "c111594923b43ddceb8031a5ac3dceeaba566dea24aa6119b62dcefb02ace5b8",
                "amount": 72072000000,
                "locktime": 2
            },
            {
                "public_key": "c111594923b43ddceb8031a5ac3dceeaba566dea24aa6119b62dcefb02ace5b8",
                "amount": 72072000000,
                "locktime": 3
            },
            {
                "public_key": "c111594923b43ddceb8031a5ac3dceeaba566dea24aa6119b62dcefb02ace5b8",
                "amount": 72072000000,
                "locktime": 4
            },
            {
                "public_key": "c111594923b43ddceb8031a5ac3dceeaba566dea24aa6119b62dcefb02ace5b8",
                "amount": 72072000000,
                "locktime": 5
            },
            {
                "public_key": "c111594923b43ddceb8031a5ac3dceeaba566dea24aa6119b62dcefb02ace5b8",
                "amount": 72072000000,
                "locktime": 6
            },
            {
                "public_key": "c111594923b43ddceb8031a5ac3dceeaba566dea24aa6119b62dcefb02ace5b8",
                "amount": 72072000000,
                "locktime": 7
            },
            {
                "public_key": "c111594923b43ddceb8031a5ac3dceeaba566dea24aa6119b62dcefb02ace5b8",
                "amount": 72072000000,
                "locktime": 8
            },
            {
                "public_key": "c111594923b43ddceb8031a5ac3dceeaba566dea24aa6119b62dcefb02ace5b8",
                "amount": 72072000000,
                "locktime": 9
            },
            {
                "public_key": "c111594923b43ddceb8031a5ac3dceeaba566dea24aa6119b62dcefb02ace5b8",
                "amount": 72072000000,
                "locktime": 10
            },
            {
                "public_key": "c111594923b43ddceb8031a5ac3dceeaba566dea24aa6119b62dcefb02ace5b8",
                "amount": 72072000000,
                "locktime": 11
            }
        ]
    },
    "user_wallet_seeds": [
        [
            {
                "out_point": "0-000010",
                "secret_key": "3053020101300506032b6570042204200f49984bb4f0a1276af12b31b81245a47ba56ad4fd9aca163e056dea3ff00f73a123032100c111594923b43ddceb8031a5ac3dceeaba566dea24aa6119b62dcefb02ace5b8",
                "public_key": "c111594923b43ddceb8031a5ac3dceeaba566dea24aa6119b62dcefb02ace5b8",
                "amount": 123
            }
        ],
        [
            {
                "out_point": "0-000011",
                "secret_key": "3053020101300506032b65700422042005c5098f18eb4a85676c167b89455af63709779e6e4bcddf250f20ec35b510b0a1230321009caa593f680c373872e4980bf15d119b373966f0e6f11a810718bfbf2e81017a",
                "public_key": "9caa593f680c373872e4980bf15d119b373966f0e6f11a810718bfbf2e81017a",
                "amount": 1234
            },
            {
                "out_point": "1-000011",
                "secret_key": "3053020101300506032b6570042204203ec3e9ad312fdaf4ed144e2498c1439c4301c376eb08827f4eb2da360c34b5d7a12303210025564a3a9c22ce3300cbbbcacd030fde8ccc4b6fa38b4481bf4f76b01d537d4f",
                "public_key": "25564a3a9c22ce3300cbbbcacd030fde8ccc4b6fa38b4481bf4f76b01d537d4f",
                "amount": 1235
            }
        ]
    ],
    "user_test_auto_gen_setup": {
        "user_initial_transactions": [],
        "_user_initial_transactions": [
            [
                {
                    "out_point": "0-000000",
                    "secret_key": "3053020101300506032b657004220420e2fa624994ec5c6f46e9a991ed8e8791c4d2ce2d7ed05a827bd45416e5a19555a123032100f4f0c1a951959e88fe343de5a2ebe7efbcb15422090b3549577f424db6851ca5",
                    "public_key": "f4f0c1a951959e88fe343de5a2ebe7efbcb15422090b3549577f424db6851ca5",
                    "amount": 2
                },
                {
                    "out_point": "0-000001",
                    "secret_key": "3053020101300506032b65700422042009784182e825fbd7e53333aa6b5f1d55bc19a992d5cf71253212264825bc89c8a123032100a80fc230590e38bd648dc6bc4b6019d39e841f78657ad5138f351a70b6165c43",
                    "public_key": "a80fc230590e38bd648dc6bc4b6019d39e841f78657ad5138f351a70b6165c43",
                    "amount": 5
                }
            ]
        ]
    },
    "generated_keys": [
        {
            "secret_key": "3053020101300506032b657004220420e2fa624994ec5c6f46e9a991ed8e8791c4d2ce2d7ed05a827bd45416e5a19555a123032100f4f0c1a951959e88fe343de5a2ebe7efbcb15422090b3549577f424db6851ca5",
            "public_key": "f4f0c1a951959e88fe343de5a2ebe7efbcb15422090b3549577f424db6851ca5"
        },
        {
            "secret_key": "3053020101300506032b6570042204204484d9dda49dd72ba4b0a68a478111d983a78397f8e6cba348ed06ec41a909dba1230321004580540cfe5569cc7e9262ac9b555815c8e955f9f8ae659f1091e6dd9d68731a",
            "public_key": "4580540cfe5569cc7e9262ac9b555815c8e955f9f8ae659f1091e6dd9d68731a"
        },
        {
            "secret_key": "3053020101300506032b657004220420c81822091474ae24a22922ee3ab87fefb838d59710cf1e5fe9e471bf55caa189a123032100a557309adf55ad3c1eee7fad684cffa30eef2bffcd6ae0a6736fe4cddd95cd51",
            "public_key": "a557309adf55ad3c1eee7fad684cffa30eef2bffcd6ae0a6736fe4cddd95cd51"
        },
        {
            "secret_key": "3053020101300506032b65700422042068dca829734887fd5ee3c017b754eaf3a864afc04efe269cd7391be3541dcd5aa123032100951134d50fc2a0de62702108c035e0f1c3146aa722f5425ae92d49a68e3b23c5",
            "public_key": "951134d50fc2a0de62702108c035e0f1c3146aa722f5425ae92d49a68e3b23c5"
        },
        {
            "secret_key": "3053020101300506032b657004220420ddd7806b4b26648c4187c395c4c1c3467f0d06a2afccebbc499fc74edd255d43a1230321005eafe054031eb556b8164f556d0ba1f3b4a149366794257697e6a4608dd13ada",
            "public_key": "5eafe054031eb556b8164f556d0ba1f3b4a149366794257697e6a4608dd13ada"
        },
        {
            "secret_key": "3053020101300506032b65700422042009784182e825fbd7e53333aa6b5f1d55bc19a992d5cf71253212264825bc89c8a123032100a80fc230590e38bd648dc6bc4b6019d39e841f78657ad5138f351a70b6165c43",
            "public_key": "a80fc230590e38bd648dc6bc4b6019d39e841f78657ad5138f351a70b6165c43"
        },
        {
            "secret_key": "3053020101300506032b6570042204200f49984bb4f0a1276af12b31b81245a47ba56ad4fd9aca163e056dea3ff00f73a123032100c111594923b43ddceb8031a5ac3dceeaba566dea24aa6119b62dcefb02ace5b8",
            "public_key": "c111594923b43ddceb8031a5ac3dceeaba566dea24aa6119b62dcefb02ace5b8"
        },
        {
            "secret_key": "3053020101300506032b65700422042005c5098f18eb4a85676c167b89455af63709779e6e4bcddf250f20ec35b510b0a1230321009caa593f680c373872e4980bf15d119b373966f0e6f11a810718bfbf2e81017a",
            "public_key": "9caa593f680c373872e4980bf15d119b373966f0e6f11a810718bfbf2e81017a"
        },
        {
            "secret_key": "3053020101300506032b6570042204203ec3e9ad312fdaf4ed144e2498c1439c4301c376eb08827f4eb2da360c34b5d7a12303210025564a3a9c22ce3300cbbbcacd030fde8ccc4b6fa38b4481bf4f76b01d537d4f",
            "public_key": "25564a3a9c22ce3300cbbbcacd030fde8ccc4b6fa38b4481bf4f76b01d537d4f"
        },
        {
            "secret_key": "3053020101300506032b657004220420a1523e379f175c6b5843936605a263adefb219f4dbd3db97aeb550cbabcfa4caa12303210069bfaf94b4860503696e05ad10b929a1abbc87fcb0d35d9859d6fdf2fe79af03",
            "public_key": "69bfaf94b4860503696e05ad10b929a1abbc87fcb0d35d9859d6fdf2fe79af03"
        },
        {
            "secret_key": "3053020101300506032b6570042204201cd87f8d2840351aadcb7e2482f38ab9b8c8c03ef043925f72c9d8c5bd2fc1fca12303210075e9af1934d46102baf1aa78a987771bf993bd3ef334d3677955e9f5efa4edfc",
            "public_key": "75e9af1934d46102baf1aa78a987771bf993bd3ef334d3677955e9f5efa4edfc"
        },
        {
            "secret_key": "3053020101300506032b657004220420bd9c7482a3c8c473449e4cf007c3685bce25402ac33d1e1ac12440a7fb7c4572a123032100560862d7143695202334fae706a93f6bdae04a2962d2cdeb0aeb246c2df511a8",
            "public_key": "560862d7143695202334fae706a93f6bdae04a2962d2cdeb0aeb246c2df511a8"
        },
        {
            "secret_key": "3053020101300506032b657004220420d511613be615e4aeed1b1aa70e315f214c2f8d4dab62c8fe89eb184f19c0f61fa1230321000804814edbdd3d5fc3d1a60a59a81d23f26c2fc502f23943f315629b13714704",
            "public_key": "0804814edbdd3d5fc3d1a60a59a81d23f26c2fc502f23943f315629b137147"
        },
        {
            "secret_key": "3053020101300506032b657004220420ecaf7af4fee9f4d16b87d358e42f5a7601986cdb30bd635ae90913e86625a318a1230321009ff9f98bb3ddb95ecdd2d4f0b87594b300706135d5755c1a901dfb9b29ec6773",
            "public_key": "9ff9f98bb3ddb95ecdd2d4f0b87594b300706135d5755c1a901dfb9b29ec6773"
        },
        {
            "secret_key": "3053020101300506032b6570042204205da342cf2fed19d3f398dc07d0490825f57c1e8727258299b31813131cbf260ea123032100ab7fa23583e4949bf34418795ddd724118364ba86d3c70509e6ad819b8945507",
            "public_key": "ab7fa23583e4949bf34418795ddd724118364ba86d3c70509e6ad819b8945507"
        }
    ]
}<|MERGE_RESOLUTION|>--- conflicted
+++ resolved
@@ -4,14 +4,9 @@
         "/// A marketing request: A quote from the the Magna Carta document, the 39th claim.",
         "/// This version was updated to be more inclusive."
     ],
-<<<<<<< HEAD
+    "treasury_supply": 90090000000000000,
     "mempool_genesis_tx_in": "+ (39) No person shall be seized or imprisoned, or stripped of their rights or possessions, or outlawed or exiled, or deprived of their standing in any way, nor will we proceed with force against them, or send others to do so, except by the lawful judgment of their equals or by the law of the land.",
     "mempool_seed_utxo": {
-=======
-    "treasury_supply": 90090000000000000,
-    "compute_genesis_tx_in": "+ (39) No person shall be seized or imprisoned, or stripped of their rights or possessions, or outlawed or exiled, or deprived of their standing in any way, nor will we proceed with force against them, or send others to do so, except by the lawful judgment of their equals or by the law of the land.",
-    "compute_seed_utxo": {
->>>>>>> 86d7d3f7
         "000000": [
             {
                 "public_key": "c111594923b43ddceb8031a5ac3dceeaba566dea24aa6119b62dcefb02ace5b8",

--- conflicted
+++ resolved
@@ -22,17 +22,11 @@
     strategy:
       fail-fast: true
       matrix:
-<<<<<<< HEAD
-        platform:
-          - linux/amd64
-          #- linux/arm64
-=======
         include:
         - builder: ubuntu-latest
           platform: linux/amd64
         - builder: ubuntu-latest
           platform: linux/arm64
->>>>>>> 09c557a5
     steps:
       - name: Prepare
         run: |
